use crate::{
    config::{DataType, GenerateConfig, TransformConfig, TransformDescription},
<<<<<<< HEAD
    event::{LookupBuf, Value},
    internal_events::{
        ANSIStripperEventProcessed, ANSIStripperFailed, ANSIStripperFieldInvalid,
        ANSIStripperFieldMissing,
    },
=======
    event::Value,
    internal_events::{ANSIStripperFailed, ANSIStripperFieldInvalid, ANSIStripperFieldMissing},
>>>>>>> 507caed1
    transforms::{FunctionTransform, Transform},
    Event, Result,
};
use serde::{Deserialize, Serialize};

#[derive(Deserialize, Serialize, Debug, Clone)]
#[serde(deny_unknown_fields)]
pub struct AnsiStripperConfig {
    field: Option<LookupBuf>,
}

inventory::submit! {
    TransformDescription::new::<AnsiStripperConfig>("ansi_stripper")
}

impl GenerateConfig for AnsiStripperConfig {
    fn generate_config() -> toml::Value {
        toml::Value::try_from(Self { field: None }).unwrap()
    }
}

#[async_trait::async_trait]
#[typetag::serde(name = "ansi_stripper")]
impl TransformConfig for AnsiStripperConfig {
    async fn build(&self) -> Result<Transform> {
        let field = self
            .field
            .clone()
            .unwrap_or_else(|| crate::config::log_schema().message_key().clone());

        Ok(Transform::function(AnsiStripper { field }))
    }

    fn input_type(&self) -> DataType {
        DataType::Log
    }

    fn output_type(&self) -> DataType {
        DataType::Log
    }

    fn transform_type(&self) -> &'static str {
        "ansi_stripper"
    }
}

#[derive(Clone, Debug)]
pub struct AnsiStripper {
    field: LookupBuf,
}

impl FunctionTransform for AnsiStripper {
    fn transform(&mut self, output: &mut Vec<Event>, mut event: Event) {
        let log = event.as_mut_log();

        match log.get_mut(&self.field) {
            None => emit!(ANSIStripperFieldMissing { field: &self.field }),
            Some(Value::Bytes(ref mut bytes)) => {
                match strip_ansi_escapes::strip(&bytes) {
                    Ok(b) => *bytes = b.into(),
                    Err(error) => emit!(ANSIStripperFailed {
                        field: &self.field,
                        error
                    }),
                };
            }
            _ => emit!(ANSIStripperFieldInvalid { field: &self.field }),
        }

        output.push(event);
    }
}

#[cfg(test)]
mod tests {
    use super::*;
    use crate::{event::Value, log_event};

    #[test]
    fn generate_config() {
        crate::test_util::test_generate_config::<AnsiStripperConfig>();
    }

    macro_rules! assert_foo_bar {
        ($($in:expr),* $(,)?) => {
            $(
                let mut transform = AnsiStripper {
                    field: "message".into(),
                };

                let event = log_event! {
                    crate::config::log_schema().message_key().clone() => $in,
                    crate::config::log_schema().timestamp_key().clone() => chrono::Utc::now(),
                };
                let event = transform.transform_one(event).unwrap();

                assert_eq!(
                    event.into_log().remove(crate::config::log_schema().message_key(), false).unwrap(),
                    Value::from("foo bar")
                );
            )+
        };
    }

    #[test]
    fn ansi_stripper_transform() {
        assert_foo_bar![
            "\x1b[3;4Hfoo bar",
            "\x1b[3;4ffoo bar",
            "\x1b[3Afoo bar",
            "\x1b[3Bfoo bar",
            "\x1b[3Cfoo bar",
            "\x1b[3Dfoo bar",
            "\x1b[sfoo bar",
            "\x1b[ufoo bar",
            "\x1b[2Jfoo bar",
            "\x1b[Kfoo bar",
            "\x1b[32mfoo\x1b[m bar",
            "\x1b[46mfoo\x1b[0m bar",
            "foo \x1b[46;41mbar",
            "\x1b[=3hfoo bar",
            "\x1b[=3lfoo bar",
            "foo bar",
        ];
    }
}<|MERGE_RESOLUTION|>--- conflicted
+++ resolved
@@ -1,15 +1,7 @@
 use crate::{
     config::{DataType, GenerateConfig, TransformConfig, TransformDescription},
-<<<<<<< HEAD
     event::{LookupBuf, Value},
-    internal_events::{
-        ANSIStripperEventProcessed, ANSIStripperFailed, ANSIStripperFieldInvalid,
-        ANSIStripperFieldMissing,
-    },
-=======
-    event::Value,
     internal_events::{ANSIStripperFailed, ANSIStripperFieldInvalid, ANSIStripperFieldMissing},
->>>>>>> 507caed1
     transforms::{FunctionTransform, Transform},
     Event, Result,
 };
