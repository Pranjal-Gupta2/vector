--- conflicted
+++ resolved
@@ -27,12 +27,7 @@
     #[get_copy = "pub"]
     max_length: usize,
     #[get = "pub"]
-<<<<<<< HEAD
     host_key: Option<LookupBuf>,
-    #[cfg(unix)]
-=======
-    host_key: Option<String>,
->>>>>>> 45da52c2
     #[get_copy = "pub"]
     receive_buffer_bytes: Option<usize>,
 }
@@ -55,13 +50,8 @@
 pub fn udp(
     address: SocketAddr,
     max_length: usize,
-<<<<<<< HEAD
     host_key: LookupBuf,
-    #[cfg(unix)] receive_buffer_bytes: Option<usize>,
-=======
-    host_key: String,
     receive_buffer_bytes: Option<usize>,
->>>>>>> 45da52c2
     mut shutdown: ShutdownSignal,
     out: Pipeline,
 ) -> Source {
