--- conflicted
+++ resolved
@@ -69,17 +69,9 @@
 #[cfg(test)]
 mod tests {
     use super::*;
-<<<<<<< HEAD
     use crate::{config::GlobalOptions, event::Lookup, test_util::collect_ready, trace, Event};
-    use tokio::{
-        sync::mpsc::Receiver,
-        time::{delay_for, Duration},
-    };
-=======
-    use crate::{config::GlobalOptions, test_util::collect_ready, trace, Event};
     use futures::channel::mpsc;
     use tokio::time::{sleep, Duration};
->>>>>>> 45da52c2
 
     #[test]
     fn generates_config() {
@@ -143,11 +135,16 @@
 
         let log = events[0].as_log();
         assert_eq!(log[Lookup::from_str("message").unwrap()], ERROR_TEXT.into());
-        let timestamp = *log["timestamp"]
-            .as_timestamp();
+        let timestamp = *log["timestamp"].as_timestamp();
         assert!(timestamp >= start);
         assert!(timestamp <= end);
-        assert_eq!(log[Lookup::from_str("metadata.kind").unwrap()], "event".into());
-        assert_eq!(log[Lookup::from_str("metadata.level").unwrap()], "ERROR".into());
+        assert_eq!(
+            log[Lookup::from_str("metadata.kind").unwrap()],
+            "event".into()
+        );
+        assert_eq!(
+            log[Lookup::from_str("metadata.level").unwrap()],
+            "ERROR".into()
+        );
     }
 }